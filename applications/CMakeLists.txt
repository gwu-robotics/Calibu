--- conflicted
+++ resolved
@@ -1,18 +1,8 @@
 if(NOT ANDROID)
     add_subdirectory( calib )
     add_subdirectory( cmod )
-<<<<<<< HEAD
-    find_package( HAL QUIET )
-    find_package( Sophus QUIET )
-    find_package( Calibu QUIET )
-    
-    include_directories(${Sophus_INCLUDE_DIR} ${Calibu_INCLUDE_DIRS})
-    add_executable(grid_gen grid-gen/main.cpp)
-    target_link_libraries(grid_gen calibu)
-=======
 
     include_directories(${CALIBU_INCLUDE_DIRS})
     add_executable( grid_gen grid-gen/main.cpp )
     target_link_libraries( grid_gen ${CALIBU_LIBRARIES} calibu )
->>>>>>> 3883e672
 endif()